--- conflicted
+++ resolved
@@ -252,10 +252,10 @@
    * Async call to get the status room ID
    *
    * @params {_roomAliasLocalPart} Optional, the room alias local part
-   * @returns {Promise->string} Promise resolving the room ID
+   * @returns {Promise} Promise resolving the Matrix room ID of the status room
    */
   getStatusRoomId(_roomAliasLocalPart) {
-    const { info } = debug(this.getStatusRoomId.name);
+    const { info, warn } = debug(this.getStatusRoomId.name);
     const roomAliasLocalPart = _roomAliasLocalPart || this.getServicePrefix()+"_"+this.getStatusRoomPostfix();
     const roomAlias = "#"+roomAliasLocalPart+":"+this.domain;
     const puppetClient = this.puppet.getClient();
@@ -272,7 +272,7 @@
         name, topic, room_alias_name: roomAliasLocalPart
       }).then(({room_id}) => {
         info("status room created", room_id, roomAliasLocalPart);
-        return roomId;
+        return room_id;
       });
     }).then(matrixRoomId => {
       info("making puppet join room", matrixRoomId);
@@ -280,21 +280,16 @@
         info("returning room id after join room attempt", matrixRoomId);
         return matrixRoomId;
       }, (err) => {
-<<<<<<< HEAD
         if (err.message === 'No known servers') {
           warn('we cannot use this room anymore because you cannot currently rejoin an empty room (synapse limitation? riot throws this error too). we need to de-alias it now so a new room gets created that we can actually use.');
           return puppetClient.deleteAlias(roomAlias).then(()=>{
             warn('deleted alias... trying again to get or create room.');
-            return this.getOrCreateMatrixRoomFromThirdPartyRoomId(roomId)
-          })
+            return this.getStatusRoomId(_roomAliasLocalPart);
+          });
         } else {
           warn("ignoring error from puppet join room: ", err.message);
           return matrixRoomId;
         }
-=======
-        warn("ignoring error from puppet join room: ", err.message);
-        return matrixRoomId;
->>>>>>> d2c2addb
       });
     });
   }
@@ -317,7 +312,7 @@
       return Promise.each(users, (user) => {
         return this.getIntentFromThirdPartySenderId(user.userId, user.name, user.avatarUrl)
         .then((ghostIntent) => {
-          return ghostIntent.join(statusRoomId)
+          return ghostIntent.join(statusRoomId);
         });
       });
     }).then(() => {
@@ -426,7 +421,7 @@
    * @param {string} name The third party user name
    * @param {string} avatarUrl The third party user avatar URL
    *
-   * @returns {Promise->Intent} A promise resolving to an intent
+   * @returns {Promise} A promise resolving to an Intent
    */
   getIntentFromThirdPartySenderId(userId, name, avatarUrl) {
     const ghostIntent = this.bridge.getIntent(this.getGhostUserFromThirdPartySenderId(userId));
@@ -452,7 +447,7 @@
    * provide a senderName when invoking handleThirdPartyRoomMessage
    *
    * @param {string} thirdPartyUserId
-   * @returns {Promise}
+   * @returns {Promise} A promise resolving to a {RemoteUser}
    */
   getOrInitRemoteUserStoreDataFromThirdPartyUserId(thirdPartyUserId) {
     const { info } = debug(this.getOrInitRemoteUserStoreDataFromThirdPartyUserId.name);
@@ -554,12 +549,13 @@
       }
 
       info("this message was not sent by me");
-      return this.getIntentFromThirdPartySenderId(senderId).then((ghostIntent, senderName, avatarUrl) => {
-        return this.getStatusRoomId()
-        .then(statusRoomId => ghostIntent.join(statusRoomId))
-        .then(() => ghostIntent.join(roomId))
-        .then(() => ghostIntent.getClient());
-      });
+      return this.getIntentFromThirdPartySenderId(senderId, senderName, avatarUrl)
+        .then((ghostIntent) => {
+          return this.getStatusRoomId()
+            .then(statusRoomId => ghostIntent.join(statusRoomId))
+            .then(() => ghostIntent.join(roomId))
+            .then(() => ghostIntent.getClient());
+        });
     }
   }
 
@@ -696,7 +692,7 @@
   }
   handleMatrixMessageEvent(data) {
     const logger = debug(this.handleMatrixMessageEvent.name);
-    const { room_id, content: { body, msgtype, info} } = data;
+    const { room_id, content: { body, msgtype } } = data;
 
     let promise, msg;
 
